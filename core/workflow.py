# -*- coding: utf-8 -*-
"""
CogniBench Evaluation Workflow Module.

Version: 0.4 (Phase 6 - Structured Input and Logging Enhancements)
"""

import functools
import json
import logging
import time  # Added import
import uuid
from pathlib import Path
<<<<<<< HEAD
from typing import Any, Dict, List, Optional, Union # Added Union
=======
from typing import Any, Dict, List, Optional, Union
>>>>>>> 7a8f60b2

from .llm_clients.base import BaseLLMClient
from .llm_clients.openai_client import OpenAIClient
from .output_writer import save_evaluation_result
from .postprocessing import perform_postprocessing
from .preprocessing import (
    normalize_text_formats,
)
from .prompt_templates import load_prompt_template
from .response_parser import parse_judge_response

logger = logging.getLogger("backend")

DEFAULT_JUDGE_LLM_PROVIDER: str = "openai"
DEFAULT_JUDGE_LLM_MODEL: str = "gpt-4o"
DEFAULT_PROMPT_TEMPLATE_PATH: str = "prompts/judging/Math-L1-judge-v1.0.txt"
DEFAULT_STRUCTURING_TEMPLATE_PATH: str = (
    "prompts/structuring/Math-L1-structuring-v1.0.txt"
)
MAX_RETRIES: int = 3


# --- Helper Function for Parsing Embedded JSON (Copied from run_batch_evaluation.py) ---
def _parse_json_string(
    json_string: Optional[str], task_id: str, field_name: str
) -> Union[Dict[str, Any], List[Any], str, None]:
    """Attempts to parse a JSON string, potentially embedded in markdown code fences.

    Args:
        json_string: The string value to parse.
        task_id: The task ID for logging context.
        field_name: The name of the field being parsed for logging context.

    Returns:
        The parsed Python object (dict or list) if successful,
        otherwise the original string. Returns None if input is None.
    """
    if json_string is None:
        return None
    if not isinstance(json_string, str):
        logger.warning(
            "Task [%s]: Field '%s' was not a string, skipping parsing. Value: %s",
            task_id,
            field_name,
            json_string,
        )
        return json_string  # Return the original non-string value

    # Attempt to remove markdown fences (```json ... ``` or ``` ... ```)
    extracted_string = json_string.strip()
    if extracted_string.startswith("```json"):
        extracted_string = extracted_string[len("```json") :]
    elif extracted_string.startswith("```"):
        extracted_string = extracted_string[len("```") :]

    if extracted_string.endswith("```"):
        extracted_string = extracted_string[: -len("```")]

    extracted_string = extracted_string.strip()

    try:
        # Attempt to parse the extracted string
        parsed_data = json.loads(extracted_string)
        return parsed_data
    except json.JSONDecodeError as e:
        logger.warning(
            "Task [%s]: Failed to parse JSON for field '%s'. Error: %s. Keeping original string: %s",
            task_id,
            field_name,
            e,
            json_string,
            exc_info=False,
        )
        return json_string  # Return the original string on failure
    except Exception as e:  # Catch unexpected errors during parsing
        logger.error(
            "Task [%s]: Unexpected error parsing JSON for field '%s'. Error: %s. Keeping original string: %s",
            task_id,
            field_name,
            e,
            json_string,
            exc_info=True,
        )
        return json_string  # Return the original string on failure


def run_evaluation_workflow(
    prompt: str,
    response: Any,
    ideal_response: Any,
    correct_answer: str,
    config: Dict[str, Any],
    task_id: Optional[str] = None,
    model_id: Optional[str] = None,
    llm_client: Optional[BaseLLMClient] = None,
    structured: bool = False,
    output_jsonl_path: Optional[Path] = None,
    structured_ideal_cache: Optional[Dict[str, str]] = None,  # Add cache parameter
) -> Dict[str, Any]:
    start_time = time.time()  # Record start time
    structuring_api_calls = 0
    judging_api_calls = 0
    eval_instance_id = f"task_{task_id or 'unknown'}_model_{model_id or 'unknown'}"
    logger.info(
        "--- Starting Evaluation Workflow for Instance: %s ---", eval_instance_id
    )

<<<<<<< HEAD
    try: # Start of try block
=======
    try:
>>>>>>> 7a8f60b2
        llm_config: Dict[str, Any] = config.get("llm_client", {})
        eval_config: Dict[str, Any] = config.get("evaluation_settings", {})

        judge_llm_provider: str = llm_config.get("provider", DEFAULT_JUDGE_LLM_PROVIDER)
        judge_llm_model: str = eval_config.get(
            "judge_model", llm_config.get("model", DEFAULT_JUDGE_LLM_MODEL)
        )
        prompt_template_path: str = eval_config.get(
            "prompt_template", DEFAULT_PROMPT_TEMPLATE_PATH
        )
        expected_criteria: Optional[List[str]] = eval_config.get("expected_criteria")
        allowed_scores: Optional[List[str]] = eval_config.get("allowed_scores")

        norm_prompt_content = normalize_text_formats(prompt)

        if llm_client is None:
            active_llm_client = OpenAIClient()
        else:
            active_llm_client = llm_client
        norm_model_response_text = normalize_text_formats(response)
        norm_ideal_response_text = normalize_text_formats(ideal_response)

        # Structuring step (mandatory before judging)
        structuring_template_path: str = config.get("structuring_settings", {}).get(
            "prompt_template", DEFAULT_STRUCTURING_TEMPLATE_PATH
        )
        structuring_prompt_template = load_prompt_template(structuring_template_path)
        if structuring_prompt_template is None:
            msg = f"Failed to load structuring prompt template from '{structuring_template_path}'."
            logger.error(msg)
            return {"status": "error", "message": msg}

        structuring_system_prompt = (
            "You are an expert structurer preparing responses for rigorous evaluation."
        )
        structuring_model_name = config.get("structuring_settings", {}).get(
            "structuring_model", judge_llm_model
        )

        # --- Structure Model Response ---
        prompt_for_model_structuring = (
            f"{structuring_prompt_template}\n\n"
            f"--- Unstructured Solution to Convert ---\n"
            f"{norm_model_response_text}"
        )
        structured_model_response_obj = None  # Initialize object
        logger.info(
            "STRUCTURING_CALL (Model Response): task_id=%s, model_id=%s, structuring_model=%s",
            task_id,
            model_id,
            structuring_model_name,
        )
        for attempt in range(MAX_RETRIES):
            structuring_api_calls += 1  # Increment counter
            response_model = active_llm_client.invoke(
                prompt=prompt_for_model_structuring,
                model_name=structuring_model_name,
                system_prompt=structuring_system_prompt,
                temperature=0.0,
            )
            if "error" not in response_model:
                raw_structured_model_response = response_model.get("raw_content", "")
                # Parse the raw response
                parsed_model_response = _parse_json_string(
                    raw_structured_model_response,
                    task_id or "unknown",
                    "structured_model_response (workflow)",
                )
                # Always wrap the parsed result to ensure the correct structuring model name is included
                structured_model_response_obj = {
                    "model": structuring_model_name, # Use name from config
                    "response": parsed_model_response, # The actual parsed content (dict or string)
                }
                break # Exit loop on successful structuring
            # Log warning if attempt failed
            logger.warning(
                "Structuring (Model Response) attempt %d failed: %s",
                attempt + 1,
                response_model["error"],
            )
        else:
            msg = f"Structuring LLM invocation failed for Model Response after {MAX_RETRIES} attempts."
            logger.error(msg)
            # Decide if we should return error or try to proceed without structured model response
            # For now, let's return an error to be safe.
            return {"status": "error", "message": msg}

        # --- Structure Ideal Response (with Caching) ---
        structured_ideal_response = None
        cache_hit = False
        # structured_ideal_response will now hold the dictionary object, not just the string
        if (
            structured_ideal_cache is not None
            and task_id is not None
            and task_id in structured_ideal_cache
        ):
            # Retrieve the dictionary object from cache
            structured_ideal_response = structured_ideal_cache[task_id]
            # Basic validation that it's likely the expected dict format
            if (
                isinstance(structured_ideal_response, dict)
                and "model" in structured_ideal_response
                and "response" in structured_ideal_response
            ):
                cache_hit = True
                logger.info(
                    "CACHE_HIT (Ideal Response): Using cached structured ideal response object for task_id=%s",
                    task_id,
                )
            else:
                logger.warning(
                    "CACHE_INVALID: Found item in cache for task_id %s, but it was not the expected dictionary format. Will re-structure.",
                    task_id,
                )
                # Invalidate cache entry if format is wrong
                del structured_ideal_cache[task_id]
                structured_ideal_response = None  # Reset to ensure re-structuring

        if not cache_hit:
            logger.info(
                "STRUCTURING_CALL (Ideal Response): task_id=%s, model_id=%s, structuring_model=%s",
                task_id,
                model_id,  # model_id is less relevant here, but kept for consistency
                structuring_model_name,
            )
            prompt_for_ideal_structuring = (
                f"{structuring_prompt_template}\n\n"
                f"--- Unstructured Solution to Convert ---\n"
                f"{norm_ideal_response_text}"
            )
            # Correct indentation: for loop starts one level inside 'if not cache_hit:'
            for attempt in range(MAX_RETRIES):
                structuring_api_calls += 1  # Increment counter
                response_ideal = active_llm_client.invoke(
                    prompt=prompt_for_ideal_structuring,
                    model_name=structuring_model_name,
                    system_prompt=structuring_system_prompt,
                    temperature=0.0,
                )
                if "error" not in response_ideal:
                    raw_structured_ideal_response = response_ideal.get("raw_content", "")
                    # Parse the raw response
                    parsed_ideal_response = _parse_json_string(
                        raw_structured_ideal_response,
                        task_id or "unknown",
                        "structured_ideal_response (workflow)",
                    )
                    # Always wrap the parsed result to include the structuring model name
                    structured_ideal_response = {
                        "model": structuring_model_name, # Use name from config
                        "response": parsed_ideal_response, # The actual parsed content (dict or string)
                    }

                    # Store the final dictionary object in cache if successful and cache is provided
                    if structured_ideal_cache is not None and task_id is not None:
                        structured_ideal_cache[task_id] = structured_ideal_response # Store the final dict object
                        logger.info(
                            "CACHE_STORE (Ideal Response): Stored structured ideal response object for task_id=%s",
                            task_id,
                        )
                    break  # Break is inside the inner if
                # This warning is part of the for loop
                logger.warning(
                    "Structuring (Ideal Response) attempt %d failed: %s",
                    attempt + 1,
                    response_ideal["error"],
                )
            # This else corresponds to the for loop (if it completes without break)
            else:
                msg = f"Structuring LLM invocation failed for Ideal Response after {MAX_RETRIES} attempts."
                logger.error(msg)
                # Decide if we should return error or try to proceed without structured ideal response
                # For now, let's return an error to be safe.
                return {"status": "error", "message": msg}
        # Indent elif and all subsequent code one level to be inside the function
        elif cache_hit and structured_ideal_response is None:
            # This case should ideally not happen if cache stores valid strings, but handle defensively
            msg = f"Cache hit for task_id {task_id}, but cached value was None. Cannot proceed."
            logger.error(msg)
            return {"status": "error", "message": msg}

        # Ensure we have strings, potentially JSON strings, for the next step
        # The judging prompt expects these as string inputs.
        # norm_model_response_text = json.dumps(structured_model_response or "") # No longer needed here
        # norm_ideal_response_text = json.dumps(structured_ideal_response or "") # No longer needed here

        norm_prompt_content = normalize_text_formats(prompt)
        norm_correct_answer_text = normalize_text_formats(correct_answer)
<<<<<<< HEAD
        # extracted_answer = extract_final_answer(norm_model_response_text) # Removed: Redundant with structured response
=======
        extracted_answer = extract_final_answer(norm_model_response_text)
>>>>>>> 7a8f60b2

        prompt_template = load_prompt_template(prompt_template_path)
        if prompt_template is None:
            msg = f"Failed to load prompt template from '{prompt_template_path}'."
            logger.error(msg)
            return {"status": "error", "message": msg}

        # --- Prepare structured content strings for the judge prompt ---
        # Extract the 'response' part from the structured object
        model_resp_content = (
            structured_model_response_obj.get("response", "")
            if structured_model_response_obj
            else ""
        )
        # If the 'response' part is a dict/list (parsed JSON), convert it back to a JSON string for the prompt
        if isinstance(model_resp_content, (dict, list)):
            model_resp_str_for_prompt = json.dumps(model_resp_content, ensure_ascii=False)
        else:
            model_resp_str_for_prompt = str(
                model_resp_content
            )  # Use the string directly if parsing failed


        # Extract the 'response' part from the structured object for the ideal response
        # Handle cases where structured_ideal_response might be the raw string if parsing failed
        if isinstance(structured_ideal_response, dict):
            ideal_resp_content = structured_ideal_response.get("response", "")
        else:
            ideal_resp_content = structured_ideal_response or ""  # Use the string directly

        # If the extracted content is still a dict/list, convert it back to a JSON string for the prompt
        if isinstance(ideal_resp_content, (dict, list)):
            ideal_resp_str_for_prompt = json.dumps(ideal_resp_content, ensure_ascii=False)
        else:
            ideal_resp_str_for_prompt = str(ideal_resp_content)
<<<<<<< HEAD

=======
        
>>>>>>> 7a8f60b2
        # --- Log values before formatting judge prompt ---
        logger.debug(f"Task [{task_id}] Model [{model_id}]: Preparing judge prompt. Template path: {prompt_template_path}")
        # logger.debug(f"Task [{task_id}] Model [{model_id}]: Template content: {prompt_template}") # Optional: Log template if needed, can be long
        logger.debug(f"Task [{task_id}] Model [{model_id}]: norm_prompt_content type: {type(norm_prompt_content)}")
        logger.debug(f"Task [{task_id}] Model [{model_id}]: model_resp_str_for_prompt type: {type(model_resp_str_for_prompt)}, value snippet: {model_resp_str_for_prompt[:200]}...") # Log snippet
        logger.debug(f"Task [{task_id}] Model [{model_id}]: ideal_resp_str_for_prompt type: {type(ideal_resp_str_for_prompt)}, value snippet: {ideal_resp_str_for_prompt[:200]}...") # Log snippet
        logger.debug(f"Task [{task_id}] Model [{model_id}]: norm_correct_answer_text type: {type(norm_correct_answer_text)}")

        # --- Fill the judge prompt template ---
        filled_prompt = prompt_template.format(
            prompt=norm_prompt_content,
                    structured_model_response=model_resp_str_for_prompt,
                    structured_ideal_response=ideal_resp_str_for_prompt,
                    correct_answer=norm_correct_answer_text,
                )

        judge_system_prompt = "You are an expert mathematician and rigorous evaluator assessing an AI model's response."
        llm_response = None
        # Log judging call
        logger.info(
            "JUDGING_CALL: task_id=%s, model_id=%s, judge_model=%s",
            task_id,
            model_id,
            judge_llm_model,
        )
        for attempt in range(MAX_RETRIES):
            judging_api_calls += 1  # Increment counter
            llm_response = active_llm_client.invoke(
                prompt=filled_prompt,
                model_name=judge_llm_model,
                system_prompt=judge_system_prompt,
                temperature=0.0,
            )
            if "error" not in llm_response:
                break
            logger.warning(
                "Judging attempt %d failed: %s", attempt + 1, llm_response["error"]
            )
        else:
            msg = f"Judging LLM invocation failed after {MAX_RETRIES} attempts."
            logger.error(msg)
            return {"status": "error", "message": msg}

        if "error" in llm_response:
            msg = f"Judge LLM invocation failed: {llm_response['error']}"
            logger.error(msg)
            return {"status": "error", "message": msg}

        raw_llm_output_content: str = llm_response.get("raw_content", "")
        parsed_data: Dict[str, Any] = parse_judge_response(
            raw_response_content=raw_llm_output_content,
            expected_criteria=expected_criteria,
            allowed_scores=allowed_scores,
        )

        postprocessing_results = perform_postprocessing(
            parsed_judge_response=parsed_data,
<<<<<<< HEAD
            structured_model_response_obj=structured_model_response_obj, # Changed argument
=======
            extracted_final_answer=extracted_answer,
>>>>>>> 7a8f60b2
            correct_final_answer=norm_correct_answer_text,
            config=config,
        )

        total_time = time.time() - start_time  # Calculate total time
        evaluation_id = f"eval_{uuid.uuid4()}"
        save_status: Dict[str, Any] = save_evaluation_result(
            evaluation_id=evaluation_id,
            task_id=task_id,
            model_id=model_id,
            judge_llm_model=judge_llm_model,
            judge_prompt_template_path=prompt_template_path,
            raw_judge_output={"raw_content": raw_llm_output_content},
            parsed_rubric_scores=parsed_data.get("evaluation", {}),
            parsing_error=parsed_data.get("error"),
            final_answer_verified=postprocessing_results.get("final_answer_verified"),
            verification_message=postprocessing_results.get("verification_message"),
            aggregated_score=postprocessing_results.get("aggregated_score"),
            needs_human_review=postprocessing_results.get("needs_human_review", False),
            review_reasons=postprocessing_results.get("review_reasons", []),
            # Pass the structured object, not just the string
            structured_model_response=structured_model_response_obj,
            structured_ideal_response=structured_ideal_response,  # Pass the structured dict object
            output_jsonl_path=output_jsonl_path,
            # Pass new metrics
            structuring_api_calls=structuring_api_calls,
            judging_api_calls=judging_api_calls,  # Indent this line
            total_time_seconds=total_time,  # Indent this line
        )  # Indent this line

        # Initialize workflow_result to a default error state
        # Use the evaluation_id generated earlier for tracking
        workflow_result = {
             "status": "error",
             "message": "Workflow failed before checking save status",
             "evaluation_id": evaluation_id
        }

        # Check save status and prepare final result (Correctly indented within function)
        # Add explicit check for save_status being None
        if save_status is not None and save_status.get("status") == "success":
            logger.info(
                "--- Evaluation Workflow COMPLETED Successfully for Instance: %s (Eval ID: %s) ---",
                eval_instance_id,
                evaluation_id,
            )
            # Overwrite workflow_result on success
            workflow_result = {
                "status": "success",
                "evaluation_id": evaluation_id,
                "result": save_status,
            }
        elif save_status is None:
             # Handle case where save_evaluation_result might have returned None (shouldn't happen ideally)
             msg = "Failed to get save status (save_evaluation_result returned None)"
             workflow_result = {"status": "error", "message": msg, "evaluation_id": evaluation_id}
             logger.error(msg)
        else: # Handle case where save_status indicates failure
            msg = f"Failed to save evaluation result: {save_status.get('message', 'Unknown error')}"
            # Overwrite workflow_result on save failure
            workflow_result = {"status": "error", "message": msg, "evaluation_id": evaluation_id}
            logger.error(msg)

        # Final return for the function (still inside try block)
        return workflow_result
    except Exception as e: # Aligned with the 'try' at line 124
        # Catch any unexpected exceptions during the workflow
        logger.exception(
            "Unexpected error occurred during evaluation workflow for instance %s: %s",
            eval_instance_id,
            e,
        )
        # Return a standardized error dictionary
        return {
            "status": "error",
            "message": f"Unexpected workflow error: {e}",
            "evaluation_id": f"eval_error_{uuid.uuid4()}", # Generate an ID for tracking
        }<|MERGE_RESOLUTION|>--- conflicted
+++ resolved
@@ -11,11 +11,8 @@
 import time  # Added import
 import uuid
 from pathlib import Path
-<<<<<<< HEAD
-from typing import Any, Dict, List, Optional, Union # Added Union
-=======
 from typing import Any, Dict, List, Optional, Union
->>>>>>> 7a8f60b2
+
 
 from .llm_clients.base import BaseLLMClient
 from .llm_clients.openai_client import OpenAIClient
@@ -123,11 +120,7 @@
         "--- Starting Evaluation Workflow for Instance: %s ---", eval_instance_id
     )
 
-<<<<<<< HEAD
-    try: # Start of try block
-=======
     try:
->>>>>>> 7a8f60b2
         llm_config: Dict[str, Any] = config.get("llm_client", {})
         eval_config: Dict[str, Any] = config.get("evaluation_settings", {})
 
@@ -316,11 +309,6 @@
 
         norm_prompt_content = normalize_text_formats(prompt)
         norm_correct_answer_text = normalize_text_formats(correct_answer)
-<<<<<<< HEAD
-        # extracted_answer = extract_final_answer(norm_model_response_text) # Removed: Redundant with structured response
-=======
-        extracted_answer = extract_final_answer(norm_model_response_text)
->>>>>>> 7a8f60b2
 
         prompt_template = load_prompt_template(prompt_template_path)
         if prompt_template is None:
@@ -356,11 +344,7 @@
             ideal_resp_str_for_prompt = json.dumps(ideal_resp_content, ensure_ascii=False)
         else:
             ideal_resp_str_for_prompt = str(ideal_resp_content)
-<<<<<<< HEAD
-
-=======
-        
->>>>>>> 7a8f60b2
+
         # --- Log values before formatting judge prompt ---
         logger.debug(f"Task [{task_id}] Model [{model_id}]: Preparing judge prompt. Template path: {prompt_template_path}")
         # logger.debug(f"Task [{task_id}] Model [{model_id}]: Template content: {prompt_template}") # Optional: Log template if needed, can be long
@@ -418,11 +402,7 @@
 
         postprocessing_results = perform_postprocessing(
             parsed_judge_response=parsed_data,
-<<<<<<< HEAD
-            structured_model_response_obj=structured_model_response_obj, # Changed argument
-=======
-            extracted_final_answer=extracted_answer,
->>>>>>> 7a8f60b2
+            structured_model_response_obj=structured_model_response_obj,
             correct_final_answer=norm_correct_answer_text,
             config=config,
         )
