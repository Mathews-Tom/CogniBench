--- conflicted
+++ resolved
@@ -13,10 +13,6 @@
 from fastapi.security import APIKeyHeader
 
 # Import schemas and potentially core functions if needed later
-<<<<<<< HEAD
-from .schemas import (EvaluationRequest,  # Added EvaluationResultData
-                      EvaluationResponse, EvaluationResultData)
-=======
 from .schemas import (  # Added EvaluationResultData
     EvaluationRequest,
     EvaluationResponse,
@@ -24,7 +20,7 @@
 )
 
 from core.workflow import run_evaluation_workflow # Import the workflow function
->>>>>>> b8a2cfd5
+
 
 # --- Configuration (Should match workflow.py or be centralized) ---
 DATA_DIR = os.path.join(os.path.dirname(__file__), "..", "data")
